<<<<<<< HEAD
use std::borrow::Cow;
use std::fmt::{self, Debug};
use std::sync::{
    atomic::{
        AtomicUsize,
        Ordering::{Acquire, Release, SeqCst},
    },
    Arc, Mutex,
=======
use std::{
    borrow::Cow,
    cmp::Ordering::{Greater, Less},
    fmt::{self, Debug},
    sync::{
        atomic::{AtomicUsize, Ordering::SeqCst},
        Arc,
    },
>>>>>>> 0ea3bd76
};

use pagecache::PagePtr;

use super::*;

const COUNTER_PID: PageId = 0;
const LEFT_LEAF_PID: PageId = 1;
const ORIGINAL_ROOT_PID: PageId = 2;

type Path<'g> = Vec<(&'g Frag, TreePtr<'g>)>;

impl<'a> IntoIterator for &'a Tree {
    type Item = Result<(Vec<u8>, PinnedValue), ()>;
    type IntoIter = Iter<'a>;

    fn into_iter(self) -> Iter<'a> {
        self.iter()
    }
}

/// A flash-sympathetic persistent lock-free B+ tree
#[derive(Clone)]
pub struct Tree {
<<<<<<< HEAD
    pages: Arc<PageCache<BLinkMaterializer, Frag, Recovery>>,
=======
    pub(crate) pages: Arc<
        PageCache<BLinkMaterializer, Frag, Vec<(PageId, PageId)>>,
    >,
>>>>>>> 0ea3bd76
    config: Config,
    root: Arc<AtomicUsize>,
    idgen: Arc<AtomicUsize>,
    idgen_persists: Arc<AtomicUsize>,
    idgen_persist_mu: Arc<Mutex<()>>,
}

unsafe impl Send for Tree {}
unsafe impl Sync for Tree {}

#[cfg(feature = "event_log")]
impl Drop for Tree {
    fn drop(&mut self) {
        self.config
            .event_log
            .tree_root_before_restart(self.root.load(SeqCst));
    }
}

impl Tree {
    /// Load existing or create a new `Tree` with a default configuration.
    pub fn start_default<P: AsRef<std::path::Path>>(
        path: P,
    ) -> Result<Tree, ()> {
        let config = ConfigBuilder::new().path(path).build();
        Self::start(config)
    }

    /// Load existing or create a new `Tree`.
    pub fn start(config: Config) -> Result<Tree, ()> {
        let _measure = Measure::new(&M.tree_start);

        #[cfg(any(test, feature = "check_snapshot_integrity"))]
        match config
            .verify_snapshot::<BLinkMaterializer, Frag, Recovery>()
        {
            Ok(_) => {}
            #[cfg(feature = "failpoints")]
            Err(Error::FailPoint) => {}
            other => panic!("failed to verify snapshot: {:?}", other),
        }

        let pages = PageCache::start(config.clone())?;

        let mut recovery: Recovery =
            pages.recovered_state().unwrap_or_default();
        let idgen_recovery =
            recovery.counter + (2 * config.idgen_persist_interval);
        let idgen_persists =
            recovery.counter / config.idgen_persist_interval;

        let roots_opt = if recovery.root_transitions.is_empty() {
            None
        } else {
            let mut last = std::usize::MAX;
            let mut last_idx = std::usize::MAX;
            while !recovery.root_transitions.is_empty() {
                // find the root that links to the last one
                for (i, &(root, prev_root)) in
                    recovery.root_transitions.iter().enumerate()
                {
                    if prev_root == last {
                        last = root;
                        last_idx = i;
                        break;
                    }
                    assert_ne!(
                        i + 1,
                        recovery.root_transitions.len(),
                        "encountered gap in root chain"
                    );
                }
                recovery.root_transitions.remove(last_idx);
            }
            assert_ne!(last, std::usize::MAX);
            Some(last)
        };

        let root_id = if let Some(root_id) = roots_opt {
            debug!("recovered root {} while starting tree", root_id);
            root_id
        } else {
            let guard = pin();

            // set up idgen
            let counter_id = pages.allocate(&guard)?;
            let counter = Frag::Counter(0);
            pages
                .replace(
                    counter_id,
                    PagePtr::allocated(),
                    counter,
                    &guard,
                ).map_err(|e| e.danger_cast())?;

            // set up empty leaf
            let leaf_id = pages.allocate(&guard)?;
            trace!("allocated pid {} for leaf in new", leaf_id);

            assert_eq!(
                leaf_id,
                LEFT_LEAF_PID,
                "we expect the first leaf to have pid {}, but it had pid {} instead",
                LEFT_LEAF_PID,
                leaf_id,
            );

            let leaf = Frag::Base(
                Node {
                    id: leaf_id,
                    data: Data::Leaf(vec![]),
                    next: None,
                    lo: Bound::Inclusive(vec![]),
                    hi: Bound::Inf,
                },
                None,
            );

            pages
                .replace(leaf_id, PagePtr::allocated(), leaf, &guard)
                .map_err(|e| e.danger_cast())?;

            // set up root index
            let root_id = pages.allocate(&guard)?;
            assert_eq!(
                root_id,
                ORIGINAL_ROOT_PID,
                "we expect that this is the third page ever allocated"
            );
            debug!("allocated pid {} for root of new tree", root_id);

            // vec![0] represents a prefix-encoded empty prefix
            let root_index_vec = vec![(vec![0], leaf_id)];

            let root = Frag::Base(
                Node {
                    id: root_id,
                    data: Data::Index(root_index_vec),
                    next: None,
                    lo: Bound::Inclusive(vec![]),
                    hi: Bound::Inf,
                },
                Some(std::usize::MAX),
            );

            pages
                .replace(root_id, PagePtr::allocated(), root, &guard)
                .map_err(|e| e.danger_cast())?;

            guard.flush();

            root_id
        };

        #[cfg(feature = "event_log")]
        config.event_log.tree_root_after_restart(root_id);

        Ok(Tree {
            pages: Arc::new(pages),
            config,
            root: Arc::new(AtomicUsize::new(root_id)),
            idgen: Arc::new(AtomicUsize::new(idgen_recovery)),
            idgen_persists: Arc::new(AtomicUsize::new(
                idgen_persists,
            )),
            idgen_persist_mu: Arc::new(Mutex::new(())),
        })
    }

<<<<<<< HEAD
    /// Generate a monotonic ID. Not guaranteed to be
    /// contiguous. Written to disk every `idgen_persist_interval`
    /// operations, followed by a blocking flush. During recovery, we
    /// take the last recovered generated ID and add 2x
    /// the `idgen_persist_interval` to it. While persisting, if the
    /// previous persisted counter wasn't synced to disk yet, we will do
    /// a blocking flush to fsync the latest counter, ensuring
    /// that we will never give out the same counter twice.
    pub fn generate_id(&self) -> Result<usize, ()> {
        let ret = self.idgen.fetch_add(1, Release);

        let necessary_persists =
            ret / self.config.idgen_persist_interval;
        let mut persisted = self.idgen_persists.load(Acquire);

        while persisted < necessary_persists {
            let _mu = self.idgen_persist_mu.lock().unwrap();
            persisted = self.idgen_persists.load(Acquire);
            if persisted < necessary_persists {
                // it's our responsibility to persist up to our ID
                let guard = pin();
                let (current, key) = self
                    .pages
                    .get(COUNTER_PID, &guard)
                    .map_err(|e| e.danger_cast())?
                    .unwrap();

                if let Frag::Counter(current) = current {
                    assert_eq!(
                        *current,
                        persisted
                            * self.config.idgen_persist_interval
                    );
                } else {
                    panic!(
                        "counter pid contained non-Counter: {:?}",
                        current
                    );
                }

                let new_counter = necessary_persists * self
                    .config
                    .idgen_persist_interval;

                let counter_frag = Frag::Counter(new_counter);

                let old =
                    self.idgen_persists.swap(new_counter, Release);
                assert_eq!(old, persisted);

                self.pages
                    .replace(
                        COUNTER_PID,
                        key.clone(),
                        counter_frag,
                        &guard,
                    ).map_err(|e| e.danger_cast())?;

                // during recovery we add 2x the interval. we only
                // need to block if the last one wasn't stable yet.
                if key.last_lsn() > self.pages.stable_lsn() {
                    self.pages.make_stable(key.last_lsn())?;
                }
            }
        }

        Ok(ret)
=======
    /// Clears the `Tree`, removing all values.
    ///
    /// Note that this is NOT atomic.
    pub fn clear(&self) -> Result<(), ()> {
        for k in self.keys(b"") {
            let key = k?;
            self.del(key)?;
        }
        Ok(())
>>>>>>> 0ea3bd76
    }

    /// Flushes any pending IO buffers to disk to ensure durability.
    pub fn flush(&self) -> Result<(), ()> {
        self.pages.flush()
    }

    /// Retrieve a value from the `Tree` if it exists.
    pub fn get<K: AsRef<[u8]>>(
        &self,
        key: K,
    ) -> Result<Option<PinnedValue>, ()> {
        let _measure = Measure::new(&M.tree_get);

        let guard = pin();

        // the double guard is a hack that maintains
        // correctness of the ret value
        let double_guard = guard.clone();
        let (_, ret) = self.get_internal(key.as_ref(), &guard)?;

        guard.flush();

        Ok(ret.map(|r| PinnedValue::new(r, double_guard)))
    }

    /// Retrieve a value from the `Tree` for the key before the
    /// given key, if one exists.
    ///
    /// # Examples
    ///
    /// ```
    /// use sled::{ConfigBuilder, Error};
    /// let config = ConfigBuilder::new().temporary(true).build();
    ///
    /// let tree = sled::Tree::start(config).unwrap();
    ///
    /// for i in 0..10 {
    ///     tree.set(vec![i], vec![i]).expect("should write successfully");
    /// }
    ///
    /// assert!(tree.get_lt(vec![]).unwrap().is_none());
    /// assert!(tree.get_lt(vec![0]).unwrap().is_none());
    /// assert!(tree.get_lt(vec![1]).unwrap().unwrap().1 == vec![0]);
    /// assert!(tree.get_lt(vec![9]).unwrap().unwrap().1 == vec![8]);
    /// assert!(tree.get_lt(vec![10]).unwrap().unwrap().1 == vec![9]);
    /// assert!(tree.get_lt(vec![255]).unwrap().unwrap().1 == vec![9]);
    /// ```
    pub fn get_lt<K: AsRef<[u8]>>(
        &self,
        key: K,
    ) -> Result<Option<(Key, PinnedValue)>, ()> {
        let _measure = Measure::new(&M.tree_get);

        // the double guard is a hack that maintains
        // correctness of the ret value
        let guard = pin();
        let double_guard = guard.clone();

        let path = self.path_for_key(key.as_ref(), &guard)?;
        let (last_frag, _tree_ptr) = path
            .last()
            .expect("path should always contain a last element");

        let last_node = last_frag.unwrap_base();
        let data = &last_node.data;
        let items =
            data.leaf_ref().expect("last_node should be a leaf");
        let search = leaf_search(Less, items, |&(ref k, ref _v)| {
            prefix_cmp_encoded(k, key.as_ref(), last_node.lo.inner())
        });

        let ret = if search.is_none() {
            let mut iter = Iter {
                id: last_node.id,
                inner: &self,
                last_key: key.as_ref().to_vec(),
                inclusive: false,
                broken: None,
                done: false,
                guard: guard.clone(),
            };

            match iter.next_back() {
                Some(Err(e)) => return Err(e),
                Some(Ok(pair)) => Some(pair),
                None => None,
            }
        } else {
            let idx = search.unwrap();
            let (encoded_key, v) = &items[idx];
            Some((
                prefix_decode(last_node.lo.inner(), &*encoded_key),
                PinnedValue::new(&*v, double_guard),
            ))
        };

        guard.flush();

        Ok(ret)
    }

    /// Returns `true` if the `Tree` contains a value for
    /// the specified key.
    pub fn contains_key<K: AsRef<[u8]>>(
        &self,
        key: K,
    ) -> Result<bool, ()> {
        self.get(key).map(|r| r.is_some())
    }

    /// Retrieve a value from the `Tree` for the key after the
    /// given key, if one exists.
    ///
    /// # Examples
    ///
    /// ```
    /// use sled::{ConfigBuilder, Error};
    /// let config = ConfigBuilder::new().temporary(true).build();
    ///
    /// let tree = sled::Tree::start(config).unwrap();
    ///
    /// for i in 0..10 {
    ///     tree.set(vec![i], vec![i]).expect("should write successfully");
    /// }
    ///
    /// assert!(tree.get_gt(vec![]).unwrap().unwrap().1 == vec![0]);
    /// assert!(tree.get_gt(vec![0]).unwrap().unwrap().1 == vec![1]);
    /// assert!(tree.get_gt(vec![1]).unwrap().unwrap().1 == vec![2]);
    /// assert!(tree.get_gt(vec![8]).unwrap().unwrap().1 == vec![9]);
    /// assert!(tree.get_gt(vec![9]).unwrap().is_none());
    /// ```
    pub fn get_gt<K: AsRef<[u8]>>(
        &self,
        key: K,
    ) -> Result<Option<(Key, PinnedValue)>, ()> {
        let _measure = Measure::new(&M.tree_get);

        // the double guard is a hack that maintains
        // correctness of the ret value
        let guard = pin();
        let double_guard = guard.clone();

        let path = self.path_for_key(key.as_ref(), &guard)?;
        let (last_frag, _tree_ptr) = path
            .last()
            .expect("path should always contain a last element");

        let last_node = last_frag.unwrap_base();
        let data = &last_node.data;
        let items =
            data.leaf_ref().expect("last_node should be a leaf");
        let search =
            leaf_search(Greater, items, |&(ref k, ref _v)| {
                prefix_cmp_encoded(
                    k,
                    key.as_ref(),
                    last_node.lo.inner(),
                )
            });

        let ret = if search.is_none() {
            let mut iter = Iter {
                id: last_node.id,
                inner: &self,
                last_key: key.as_ref().to_vec(),
                inclusive: false,
                broken: None,
                done: false,
                guard: guard.clone(),
            };

            match iter.next() {
                Some(Err(e)) => return Err(e),
                Some(Ok(pair)) => Some(pair),
                None => None,
            }
        } else {
            let idx = search.unwrap();
            let (encoded_key, v) = &items[idx];
            Some((
                prefix_decode(last_node.lo.inner(), &*encoded_key),
                PinnedValue::new(&*v, double_guard),
            ))
        };

        guard.flush();

        Ok(ret)
    }

    /// Compare and swap. Capable of unique creation, conditional modification,
    /// or deletion. If old is None, this will only set the value if it doesn't
    /// exist yet. If new is None, will delete the value if old is correct.
    /// If both old and new are Some, will modify the value if old is correct.
    /// If Tree is read-only, will do nothing.
    ///
    /// # Examples
    ///
    /// ```
    /// use sled::{ConfigBuilder, Error};
    /// let config = ConfigBuilder::new().temporary(true).build();
    /// let t = sled::Tree::start(config).unwrap();
    ///
    /// // unique creation
    /// assert_eq!(t.cas(&[1], None, Some(vec![1])), Ok(()));
    /// // assert_eq!(t.cas(&[1], None, Some(vec![1])), Err(Error::CasFailed(Some(vec![1]))));
    ///
    /// // conditional modification
    /// assert_eq!(t.cas(&[1], Some(&*vec![1]), Some(vec![2])), Ok(()));
    /// // assert_eq!(t.cas(&[1], Some(vec![1]), Some(vec![2])), Err(Error::CasFailed(Some(vec![2]))));
    ///
    /// // conditional deletion
    /// assert_eq!(t.cas(&[1], Some(&[2]), None), Ok(()));
    /// assert_eq!(t.get(&[1]), Ok(None));
    /// ```
    pub fn cas<K: AsRef<[u8]>>(
        &self,
        key: K,
        old: Option<&[u8]>,
        new: Option<Value>,
    ) -> Result<(), Option<PinnedValue>> {
        let _measure = Measure::new(&M.tree_cas);

        if self.config.read_only {
            return Err(Error::CasFailed(None));
        }

        let guard = pin();

        // we need to retry caps until old != cur, since just because
        // cap fails it doesn't mean our value was changed.
        loop {
            let pin_guard = guard.clone();
            let (mut path, cur) = self
                .get_internal(key.as_ref(), &guard)
                .map_err(|e| e.danger_cast())?;

            if old.as_ref().map(|o| o.as_ref()) != cur.map(|v| &*v) {
                return Err(Error::CasFailed(
                    cur.map(|c| PinnedValue::new(c, pin_guard)),
                ));
            }

            let (leaf_frag, leaf_ptr) = path.pop().expect(
                "get_internal somehow returned a path of length zero",
            );

            let (node_id, encoded_key) = {
                let node: &Node = leaf_frag.unwrap_base();
                (
                    node.id,
                    prefix_encode(node.lo.inner(), key.as_ref()),
                )
            };
            let frag = if let Some(ref n) = new {
                Frag::Set(encoded_key, n.clone())
            } else {
                Frag::Del(encoded_key)
            };
            let link = self.pages.link(
                node_id,
                leaf_ptr,
                frag.clone(),
                &guard,
            );
            match link {
                Ok(_) => {
                    guard.flush();
                    return Ok(());
                }
                Err(Error::CasFailed(_)) => {}
                Err(other) => {
                    guard.flush();
                    return Err(other.danger_cast());
                }
            }
            M.tree_looped();
        }
    }

    /// Set a key to a new value, returning the old value if it
    /// was set.
    pub fn set<K: AsRef<[u8]>>(
        &self,
        key: K,
        value: Value,
    ) -> Result<Option<PinnedValue>, ()> {
        let _measure = Measure::new(&M.tree_set);

        if self.config.read_only {
            return Err(Error::Unsupported(
                "the database is in read-only mode".to_owned(),
            ));
        }

        let guard = pin();

        loop {
            let double_guard = guard.clone();
            let (mut path, existing_key) =
                self.get_internal(key.as_ref(), &guard)?;
            let (leaf_frag, leaf_ptr) = path.pop().expect(
                "path_for_key should always return a path \
                 of length >= 2 (root + leaf)",
            );
            let node: &Node = leaf_frag.unwrap_base();
            let encoded_key =
                prefix_encode(node.lo.inner(), key.as_ref());
<<<<<<< HEAD

            // Search for the existing key, so we can return
            // it later.
            let existing_key = {
                let data = &node.data;
                let items =
                    data.leaf_ref().expect("node should be a leaf");
                let search = {
                    let ek = &encoded_key;
                    items.binary_search_by(|&(ref k, ref _v)| {
                        prefix_cmp(k, &*ek)
                    })
                };

                if let Ok(idx) = search {
                    Some(&*items[idx].1)
                } else {
                    // key does not exist
                    None
                }
            };
=======
>>>>>>> 0ea3bd76

            let frag = Frag::Set(encoded_key, value.clone());
            let link = self.pages.link(
                node.id,
                leaf_ptr.clone(),
                frag.clone(),
                &guard,
            );
            match link {
                Ok(new_cas_key) => {
                    // success
                    if node.should_split(
                        self.config.blink_node_split_size,
                    ) {
                        let mut path2 = path
                            .iter()
                            .map(|&(f, ref p)| {
                                (Cow::Borrowed(f), p.clone())
                            }).collect::<Vec<(Cow<'_, Frag>, _)>>();
                        let mut node2 = node.clone();
                        node2
                            .apply(&frag, self.config.merge_operator);
                        let frag2 =
                            Cow::Owned(Frag::Base(node2, None));
                        path2.push((frag2, new_cas_key));
                        self.recursive_split(path2, &guard)?;
                    }

                    guard.flush();

                    return Ok(existing_key.map(move |r| {
                        PinnedValue::new(r, double_guard)
                    }));
                }
                Err(Error::CasFailed(_)) => {}
                Err(other) => {
                    guard.flush();

                    return Err(other.danger_cast());
                }
            }
            M.tree_looped();
        }
    }

    /// Merge a new value into the total state for a key.
    ///
    /// # Examples
    ///
    /// ```
    /// fn concatenate_merge(
    ///   _key: &[u8],               // the key being merged
    ///   old_value: Option<&[u8]>,  // the previous value, if one existed
    ///   merged_bytes: &[u8]        // the new bytes being merged in
    /// ) -> Option<Vec<u8>> {       // set the new value, return None to delete
    ///   let mut ret = old_value
    ///     .map(|ov| ov.to_vec())
    ///     .unwrap_or_else(|| vec![]);
    ///
    ///   ret.extend_from_slice(merged_bytes);
    ///
    ///   Some(ret)
    /// }
    ///
    /// let config = sled::ConfigBuilder::new()
    ///   .temporary(true)
    ///   .merge_operator(concatenate_merge)
    ///   .build();
    ///
    /// let tree = sled::Tree::start(config).unwrap();
    ///
    /// let k = b"k1";
    ///
    /// tree.set(k, vec![0]);
    /// tree.merge(k, vec![1]);
    /// tree.merge(k, vec![2]);
    /// // assert_eq!(tree.get(k).unwrap().unwrap(), vec![0, 1, 2]);
    ///
    /// // sets replace previously merged data,
    /// // bypassing the merge function.
    /// tree.set(k, vec![3]);
    /// // assert_eq!(tree.get(k), Ok(Some(vec![3])));
    ///
    /// // merges on non-present values will add them
    /// tree.del(k);
    /// tree.merge(k, vec![4]);
    /// // assert_eq!(tree.get(k).unwrap().unwrap(), vec![4]);
    /// ```
    pub fn merge<K: AsRef<[u8]>>(
        &self,
        key: K,
        value: Value,
    ) -> Result<(), ()> {
        let _measure = Measure::new(&M.tree_merge);

        if self.config.read_only {
            return Err(Error::Unsupported(
                "the database is in read-only mode".to_owned(),
            ));
        }

        let guard = pin();

        loop {
            let mut path = self.path_for_key(key.as_ref(), &guard)?;
            let (leaf_frag, leaf_ptr) = path.pop().expect(
                "path_for_key should always return a path \
                 of length >= 2 (root + leaf)",
            );
            let node: &Node = leaf_frag.unwrap_base();

            let encoded_key =
                prefix_encode(node.lo.inner(), key.as_ref());
            let frag = Frag::Merge(encoded_key, value.clone());

            let link = self.pages.link(
                node.id,
                leaf_ptr.clone(),
                frag.clone(),
                &guard,
            );
            match link {
                Ok(new_cas_key) => {
                    // success
                    if node.should_split(
                        self.config.blink_node_split_size,
                    ) {
                        let mut path2 = path
                            .iter()
                            .map(|&(f, ref p)| {
                                (Cow::Borrowed(f), p.clone())
                            }).collect::<Vec<(Cow<'_, Frag>, _)>>();
                        let mut node2 = node.clone();
                        node2
                            .apply(&frag, self.config.merge_operator);
                        let frag2 =
                            Cow::Owned(Frag::Base(node2, None));
                        path2.push((frag2, new_cas_key));
                        self.recursive_split(path2, &guard)?;
                    }
                    guard.flush();
                    return Ok(());
                }
                Err(Error::CasFailed(_)) => {}
                Err(other) => {
                    guard.flush();
                    return Err(other.danger_cast());
                }
            }
            M.tree_looped();
        }
    }

    /// Delete a value, returning the last result if it existed.
    ///
    /// # Examples
    ///
    /// ```
    /// let config = sled::ConfigBuilder::new().temporary(true).build();
    /// let t = sled::Tree::start(config).unwrap();
    /// t.set(&[1], vec![1]);
    /// assert_eq!(t.del(&*vec![1]).unwrap().unwrap(), vec![1]);
    /// assert_eq!(t.del(&*vec![1]), Ok(None));
    /// ```
    pub fn del<K: AsRef<[u8]>>(
        &self,
        key: K,
    ) -> Result<Option<PinnedValue>, ()> {
        let _measure = Measure::new(&M.tree_del);

        if self.config.read_only {
            return Ok(None);
        }

        let guard = pin();
        let double_guard = guard.clone();

        loop {
            let (mut path, existing_key) =
                self.get_internal(key.as_ref(), &guard)?;
            let (leaf_frag, leaf_ptr) = path.pop().expect(
                "path_for_key should always return a path \
                 of length >= 2 (root + leaf)",
            );
            let node: &Node = leaf_frag.unwrap_base();
            let encoded_key =
                prefix_encode(node.lo.inner(), key.as_ref());
<<<<<<< HEAD
            match node.data {
                Data::Leaf(ref items) => {
                    let search =
                        items.binary_search_by(|&(ref k, ref _v)| {
                            prefix_cmp(k, &encoded_key)
                        });
                    if let Ok(idx) = search {
                        ret = Some(&*items[idx].1);
                    } else {
                        ret = None;
                        break;
                    }
                }
                _ => panic!("last node in path is not leaf"),
            }
=======
>>>>>>> 0ea3bd76

            let frag = Frag::Del(encoded_key);
            let link = self.pages.link(
                node.id,
                leaf_ptr.clone(),
                frag,
                &guard,
            );

            match link {
                Ok(_) => {
                    // success
                    guard.flush();
                    return Ok(existing_key.map(move |r| {
                        PinnedValue::new(r, double_guard)
                    }));
                }
                Err(Error::CasFailed(_)) => {
                    M.tree_looped();
                    continue;
                }
                Err(other) => return Err(other.danger_cast()),
            }
        }
    }

    /// Iterate over the tuples of keys and values in this tree.
    ///
    /// # Examples
    ///
    /// ```
    /// let config = sled::ConfigBuilder::new().temporary(true).build();
    /// let t = sled::Tree::start(config).unwrap();
    /// t.set(&[1], vec![10]);
    /// t.set(&[2], vec![20]);
    /// t.set(&[3], vec![30]);
    /// let mut iter = t.iter();
    /// // assert_eq!(iter.next(), Some(Ok((vec![1], vec![10]))));
    /// // assert_eq!(iter.next(), Some(Ok((vec![2], vec![20]))));
    /// // assert_eq!(iter.next(), Some(Ok((vec![3], vec![30]))));
    /// // assert_eq!(iter.next(), None);
    /// ```
    pub fn iter(&self) -> Iter<'_> {
        self.scan(b"")
    }

    /// Iterate over tuples of keys and values, starting at the provided key.
    ///
    /// # Examples
    ///
    /// ```
    /// let config = sled::ConfigBuilder::new().temporary(true).build();
    /// let t = sled::Tree::start(config).unwrap();
    /// t.set(&[1], vec![10]);
    /// t.set(&[2], vec![20]);
    /// t.set(&[3], vec![30]);
    /// let mut iter = t.scan(&*vec![2]);
    /// // assert_eq!(iter.next(), Some(Ok((vec![2], vec![20]))));
    /// // assert_eq!(iter.next(), Some(Ok((vec![3], vec![30]))));
    /// // assert_eq!(iter.next(), None);
    /// ```
    pub fn scan<K: AsRef<[u8]>>(&self, key: K) -> Iter<'_> {
        let _measure = Measure::new(&M.tree_scan);

        let guard = pin();

        let mut broken = None;
        let id = match self.path_for_key(key.as_ref(), &guard) {
            Ok(ref mut path) if !path.is_empty() => {
                let (leaf_frag, _leaf_ptr) = path.pop().expect(
                    "path_for_key should always return a path \
                     of length >= 2 (root + leaf)",
                );
                let node: &Node = leaf_frag.unwrap_base();
                node.id
            }
            Ok(_) => {
                broken = Some(Error::ReportableBug(
                    "failed to get path for key".to_owned(),
                ));
                0
            }
            Err(e) => {
                broken = Some(e.danger_cast());
                0
            }
        };

        guard.flush();

        Iter {
            id,
            inner: &self,
            last_key: key.as_ref().to_vec(),
            inclusive: true,
            broken,
            done: false,
            guard,
        }
    }

    /// Iterate over keys, starting at the provided key.
    ///
    /// # Examples
    ///
    /// ```
    /// let config = sled::ConfigBuilder::new().temporary(true).build();
    /// let t = sled::Tree::start(config).unwrap();
    /// t.set(&[1], vec![10]);
    /// t.set(&[2], vec![20]);
    /// t.set(&[3], vec![30]);
    /// let mut iter = t.scan(&*vec![2]);
    /// // assert_eq!(iter.next(), Some(Ok(vec![2])));
    /// // assert_eq!(iter.next(), Some(Ok(vec![3])));
    /// // assert_eq!(iter.next(), None);
    /// ```
    pub fn keys<K: AsRef<[u8]>>(&self, key: K) -> Keys<'_> {
        self.scan(key).keys()
    }

    /// Iterate over values, starting at the provided key.
    ///
    /// # Examples
    ///
    /// ```
    /// let config = sled::ConfigBuilder::new().temporary(true).build();
    /// let t = sled::Tree::start(config).unwrap();
    /// t.set(&[1], vec![10]);
    /// t.set(&[2], vec![20]);
    /// t.set(&[3], vec![30]);
    /// let mut iter = t.scan(&*vec![2]);
    /// // assert_eq!(iter.next(), Some(Ok(vec![20])));
    /// // assert_eq!(iter.next(), Some(Ok(vec![30])));
    /// // assert_eq!(iter.next(), None);
    /// ```
    pub fn values<K: AsRef<[u8]>>(&self, key: K) -> Values<'_> {
        self.scan(key).values()
    }

    /// Returns the number of elements in this tree.
    ///
    /// Beware: performs a full O(n) scan under the hood.
    pub fn len(&self) -> usize {
        self.iter().count()
    }

    /// Returns `true` if the `Tree` contains no elements.
    pub fn is_empty(&self) -> bool {
        self.iter().next().is_none()
    }

    fn recursive_split<'g>(
        &self,
        path: Vec<(Cow<'g, Frag>, TreePtr<'g>)>,
        guard: &'g Guard,
    ) -> Result<(), ()> {
        // to split, we pop the path, see if it's in need of split, recurse up
        // two-phase: (in prep for lock-free, not necessary for single threaded)
        //  1. half-split: install split on child, P
        //      a. allocate new right sibling page, Q
        //      b. locate split point
        //      c. create new consolidated pages for both sides
        //      d. add new node to pagetable
        //      e. merge split delta to original page P with physical pointer to Q
        //      f. if failed, free the new page
        //  2. parent update: install new index term on parent
        //      a. merge "index term delta record" to parent, containing:
        //          i. new bounds for P & Q
        //          ii. logical pointer to Q
        //
        //      (it's possible parent was merged in the mean-time, so if that's the
        //      case, we need to go up the path to the grandparent then down again
        //      or higher until it works)
        //  3. any traversing nodes that witness #1 but not #2 try to complete it
        //
        //  root is special case, where we need to hoist a new root

        for window in path.windows(2).rev() {
            let (parent_frag, parent_ptr) = window[0].clone();
            let (node_frag, node_ptr) = window[1].clone();
            let node: &Node = node_frag.unwrap_base();
            if node.should_split(self.config.blink_node_split_size) {
                // try to child split
                if let Ok(parent_split) =
                    self.child_split(node, node_ptr.clone(), guard)
                {
                    // now try to parent split
                    let parent_node = parent_frag.unwrap_base();

                    let res = self.parent_split(
                        parent_node.id,
                        parent_ptr.clone(),
                        parent_split.clone(),
                        guard,
                    );

                    match res {
                        Ok(_res) => {}
                        Err(Error::CasFailed(_)) => continue,
                        other => {
                            return other
                                .map(|_| ())
                                .map_err(|e| e.danger_cast())
                        }
                    }
                }
            }
        }

        let (ref root_frag, ref root_ptr) = path[0];
        let root_node: &Node = root_frag.unwrap_base();

        if root_node.should_split(self.config.blink_node_split_size) {
            if let Ok(parent_split) =
                self.child_split(&root_node, root_ptr.clone(), guard)
            {
                return self
                    .root_hoist(
                        root_node.id,
                        parent_split.to,
                        parent_split.at.inner().to_vec(),
                        guard,
                    ).map(|_| ())
                    .map_err(|e| e.danger_cast());
            }
        }

        Ok(())
    }

    fn child_split<'g>(
        &self,
        node: &Node,
        node_cas_key: TreePtr<'g>,
        guard: &'g Guard,
    ) -> Result<ParentSplit, ()> {
        let new_pid = self.pages.allocate(guard)?;
        trace!("allocated pid {} in child_split", new_pid);

        // split the node in half
        let rhs = node.split(new_pid);

        let child_split = Frag::ChildSplit(ChildSplit {
            at: rhs.lo.clone(),
            to: new_pid,
        });

        let parent_split = ParentSplit {
            at: rhs.lo.clone(),
            to: new_pid,
        };

        // install the new right side
        let new_ptr = self
            .pages
            .replace(
                new_pid,
                PagePtr::allocated(),
                Frag::Base(rhs, None),
                guard,
            ).map_err(|e| e.danger_cast())?;

        // try to install a child split on the left side
        let link = self.pages.link(
            node.id,
            node_cas_key,
            child_split,
            guard,
        );

        match link {
            Ok(_) => {}
            Err(Error::CasFailed(_)) => {
                // if we failed, don't follow through with the parent split
                let mut ptr = new_ptr.clone();
                loop {
                    match self.pages.free(new_pid, ptr, guard) {
                        Err(Error::CasFailed(Some(actual_ptr))) => {
                            ptr = actual_ptr.clone()
                        }
                        Err(Error::CasFailed(None)) => panic!("somehow allocated child was already freed"),
                        Err(other) => return Err(other.danger_cast()),
                        Ok(_) => break,
                    }
                }
                return Err(Error::CasFailed(()));
            }
            Err(other) => return Err(other.danger_cast()),
        }

        Ok(parent_split)
    }

    fn parent_split<'g>(
        &self,
        parent_node_id: usize,
        parent_cas_key: TreePtr<'g>,
        parent_split: ParentSplit,
        guard: &'g Guard,
    ) -> Result<TreePtr<'g>, Option<TreePtr<'g>>> {
        // install parent split
        self.pages.link(
            parent_node_id,
            parent_cas_key,
            Frag::ParentSplit(parent_split.clone()),
            guard,
        )
    }

    fn root_hoist<'g>(
        &self,
        from: PageId,
        to: PageId,
        at: Key,
        guard: &'g Guard,
    ) -> Result<(), ()> {
        // hoist new root, pointing to lhs & rhs
        let new_root_pid = self.pages.allocate(guard)?;
        debug!("allocated pid {} in root_hoist", new_root_pid);

        let root_lo = b"";
        let mut new_root_vec = vec![];
        new_root_vec.push((vec![0], from));

        let encoded_at = prefix_encode(root_lo, &*at);
        new_root_vec.push((encoded_at, to));
        let new_root = Frag::Base(
            Node {
                id: new_root_pid,
                data: Data::Index(new_root_vec),
                next: None,
                lo: Bound::Inclusive(vec![]),
                hi: Bound::Inf,
            },
            Some(from),
        );
        debug_delay();
        let new_root_ptr = self
            .pages
            .replace(
                new_root_pid,
                PagePtr::allocated(),
                new_root,
                guard,
            ).expect(
                "we should be able to replace a newly \
                 allocated page without issue",
            );

        debug_delay();
        let cas =
            self.root.compare_and_swap(from, new_root_pid, SeqCst);
        if cas == from {
            debug!(
                "root hoist from {} to {} successful",
                from, new_root_pid
            );
            Ok(())
        } else {
            debug!(
                "root hoist from {} to {} failed",
                from, new_root_pid
            );
            self.pages
                .free(new_root_pid, new_root_ptr, guard)
                .map_err(|e| e.danger_cast())
        }
    }

    fn get_internal<'g, K: AsRef<[u8]>>(
        &self,
        key: K,
        guard: &'g Guard,
    ) -> Result<(Path<'g>, Option<&'g [u8]>), ()> {
        let path = self.path_for_key(key.as_ref(), guard)?;

        let ret = path.last().and_then(|(last_frag, _tree_ptr)| {
            let last_node = last_frag.unwrap_base();
            let data = &last_node.data;
            let items =
                data.leaf_ref().expect("last_node should be a leaf");
<<<<<<< HEAD
            let search =
                items.binary_search_by(|&(ref k, ref _v)| {
=======
            let search = items
                .binary_search_by(|&(ref k, ref _v)| {
>>>>>>> 0ea3bd76
                    prefix_cmp_encoded(
                        k,
                        key.as_ref(),
                        last_node.lo.inner(),
                    )
<<<<<<< HEAD
                });
            if let Ok(idx) = search {
                Some(&*items[idx].1)
            } else {
                // key does not exist
                None
            }
=======
                }).ok();

            search.map(|idx| &*items[idx].1)
>>>>>>> 0ea3bd76
        });

        Ok((path, ret))
    }

    #[doc(hidden)]
    pub fn key_debug_str<K: AsRef<[u8]>>(&self, key: K) -> String {
        let guard = pin();

        let path = self.path_for_key(key.as_ref(), &guard).expect(
            "path_for_key should always return at least 2 nodes, \
             even if the key being searched for is not present",
        );
        let mut ret = String::new();
        for (node, _ptr) in &path {
            ret.push_str(&*format!("\n{:?}", node));
        }

        guard.flush();

        ret
    }

    /// returns the traversal path, completing any observed
    /// partially complete splits or merges along the way.
    pub(crate) fn path_for_key<'g, K: AsRef<[u8]>>(
        &self,
        key: K,
        guard: &'g Guard,
    ) -> Result<Vec<(&'g Frag, TreePtr<'g>)>, ()> {
        let _measure = Measure::new(&M.tree_traverse);

        let mut cursor = self.root.load(SeqCst);
        let mut path: Vec<(&'g Frag, TreePtr<'g>)> = vec![];

        // unsplit_parent is used for tracking need
        // to complete partial splits.
        let mut unsplit_parent: Option<usize> = None;

        let mut not_found_loops = 0;
        loop {
            let get_cursor = self
                .pages
                .get(cursor, guard)
                .map_err(|e| e.danger_cast())?;

            if get_cursor.is_free() || get_cursor.is_allocated() {
                // restart search from the tree's root
                not_found_loops += 1;
                debug_assert_ne!(
                    not_found_loops, 10_000,
                    "cannot find pid {} in path_for_key",
                    cursor
                );
                cursor = self.root.load(SeqCst);
                continue;
            }

            let (frag, cas_key) = match get_cursor {
                PageGet::Materialized(node, cas_key) => {
                    (node, cas_key)
                }
                broken => {
                    return Err(Error::ReportableBug(format!(
                    "got non-base node while traversing tree: {:?}",
                    broken
                )))
                }
            };

            let node = frag.unwrap_base();

            // TODO this may need to change when handling (half) merges
            assert!(
                node.lo.inner() <= key.as_ref(),
                "overshot key somehow"
            );

            // half-complete split detect & completion
            if node.hi <= Bound::Inclusive(key.as_ref().to_vec()) {
                // we have encountered a child split, without
                // having hit the parent split above.
                cursor = node.next.expect(
                    "if our hi bound is not Inf (inity), \
                     we should have a right sibling",
                );
                if unsplit_parent.is_none() && !path.is_empty() {
                    unsplit_parent = Some(path.len() - 1);
                }
                continue;
            } else if let Some(idx) = unsplit_parent.take() {
                // we have found the proper page for
                // our split.
                let (parent_frag, parent_ptr) = &path[idx];
                let parent_node = parent_frag.unwrap_base();

                let ps = Frag::ParentSplit(ParentSplit {
                    at: node.lo.clone(),
                    to: node.id,
                });

                let link = self.pages.link(
                    parent_node.id,
                    parent_ptr.clone(),
                    ps,
                    guard,
                );
                match link {
                    Ok(_new_key) => {
                        // TODO set parent's cas_key (not this cas_key) to
                        // new_key in the path, along with updating the
                        // parent's node in the path vec. if we don't do
                        // both, we lose the newly appended parent split.
                    }
                    Err(Error::CasFailed(_)) => {}
                    Err(other) => return Err(other.danger_cast()),
                }
            }

            path.push((frag, cas_key.clone()));

            match path
                .last()
                .expect("we just pushed to path, so it's not empty")
                .0
                .unwrap_base()
                .data
            {
                Data::Index(ref ptrs) => {
                    let old_cursor = cursor;

                    let search = binary_search_lub(
                        ptrs,
                        |&(ref k, ref _v)| {
                            prefix_cmp_encoded(
                                k,
                                key.as_ref(),
<<<<<<< HEAD
                                &prefix,
=======
                                node.lo.inner(),
>>>>>>> 0ea3bd76
                            )
                        },
                    );

                    // This might be none if ord is Less and we're
                    // searching for the empty key
                    let index =
                        search.expect("failed to traverse index");

                    cursor = ptrs[index].1;

                    if cursor == old_cursor {
                        panic!("stuck in page traversal loop");
                    }
                }
                Data::Leaf(_) => {
                    break;
                }
            }
        }

        Ok(path)
    }
}

impl Debug for Tree {
    fn fmt(
        &self,
        f: &mut fmt::Formatter<'_>,
    ) -> std::result::Result<(), fmt::Error> {
        let mut pid = self.root.load(SeqCst);
        let mut left_most = pid;
        let mut level = 0;

        f.write_str("Tree: \n\t")?;
        self.pages.fmt(f)?;
        f.write_str("\tlevel 0:\n")?;

        let guard = pin();

        loop {
            let get_res = self.pages.get(pid, &guard);
            let node = match get_res {
                Ok(PageGet::Materialized(ref frag, ref _ptr)) => {
                    frag.unwrap_base()
                }
                broken => panic!(
                    "pagecache returned non-base node: {:?}",
                    broken
                ),
            };

            f.write_str("\t\t")?;
            node.fmt(f)?;
            f.write_str("\n")?;

            if let Some(next_pid) = node.next {
                pid = next_pid;
            } else {
                // we've traversed our level, time to bump down
                let left_get_res = self.pages.get(left_most, &guard);
                let left_node = match left_get_res {
                    Ok(PageGet::Materialized(mf, ..)) => {
                        mf.unwrap_base()
                    }
                    broken => panic!(
                        "pagecache returned non-base node: {:?}",
                        broken
                    ),
                };

                match &left_node.data {
                    Data::Index(ptrs) => {
                        if let Some(&(ref _sep, ref next_pid)) =
                            ptrs.first()
                        {
                            pid = *next_pid;
                            left_most = *next_pid;
                            level += 1;
                            f.write_str(&*format!(
                                "\n\tlevel {}:\n",
                                level
                            ))?;
                        } else {
                            panic!("trying to debug print empty index node");
                        }
                    }
                    Data::Leaf(_items) => {
                        // we've reached the end of our tree, all leafs are on
                        // the lowest level.
                        break;
                    }
                }
            }
        }

        guard.flush();

        Ok(())
    }
}<|MERGE_RESOLUTION|>--- conflicted
+++ resolved
@@ -1,22 +1,14 @@
-<<<<<<< HEAD
-use std::borrow::Cow;
-use std::fmt::{self, Debug};
-use std::sync::{
-    atomic::{
-        AtomicUsize,
-        Ordering::{Acquire, Release, SeqCst},
-    },
-    Arc, Mutex,
-=======
 use std::{
     borrow::Cow,
     cmp::Ordering::{Greater, Less},
     fmt::{self, Debug},
     sync::{
-        atomic::{AtomicUsize, Ordering::SeqCst},
-        Arc,
+        atomic::{
+          AtomicUsize, 
+          Ordering::{Acquire, Release, SeqCst},
+        },
+        Arc, Mutex,
     },
->>>>>>> 0ea3bd76
 };
 
 use pagecache::PagePtr;
@@ -41,13 +33,7 @@
 /// A flash-sympathetic persistent lock-free B+ tree
 #[derive(Clone)]
 pub struct Tree {
-<<<<<<< HEAD
     pages: Arc<PageCache<BLinkMaterializer, Frag, Recovery>>,
-=======
-    pub(crate) pages: Arc<
-        PageCache<BLinkMaterializer, Frag, Vec<(PageId, PageId)>>,
-    >,
->>>>>>> 0ea3bd76
     config: Config,
     root: Arc<AtomicUsize>,
     idgen: Arc<AtomicUsize>,
@@ -217,7 +203,6 @@
         })
     }
 
-<<<<<<< HEAD
     /// Generate a monotonic ID. Not guaranteed to be
     /// contiguous. Written to disk every `idgen_persist_interval`
     /// operations, followed by a blocking flush. During recovery, we
@@ -285,7 +270,8 @@
         }
 
         Ok(ret)
-=======
+    }
+  
     /// Clears the `Tree`, removing all values.
     ///
     /// Note that this is NOT atomic.
@@ -295,7 +281,6 @@
             self.del(key)?;
         }
         Ok(())
->>>>>>> 0ea3bd76
     }
 
     /// Flushes any pending IO buffers to disk to ensure durability.
@@ -605,30 +590,6 @@
             let node: &Node = leaf_frag.unwrap_base();
             let encoded_key =
                 prefix_encode(node.lo.inner(), key.as_ref());
-<<<<<<< HEAD
-
-            // Search for the existing key, so we can return
-            // it later.
-            let existing_key = {
-                let data = &node.data;
-                let items =
-                    data.leaf_ref().expect("node should be a leaf");
-                let search = {
-                    let ek = &encoded_key;
-                    items.binary_search_by(|&(ref k, ref _v)| {
-                        prefix_cmp(k, &*ek)
-                    })
-                };
-
-                if let Ok(idx) = search {
-                    Some(&*items[idx].1)
-                } else {
-                    // key does not exist
-                    None
-                }
-            };
-=======
->>>>>>> 0ea3bd76
 
             let frag = Frag::Set(encoded_key, value.clone());
             let link = self.pages.link(
@@ -816,24 +777,6 @@
             let node: &Node = leaf_frag.unwrap_base();
             let encoded_key =
                 prefix_encode(node.lo.inner(), key.as_ref());
-<<<<<<< HEAD
-            match node.data {
-                Data::Leaf(ref items) => {
-                    let search =
-                        items.binary_search_by(|&(ref k, ref _v)| {
-                            prefix_cmp(k, &encoded_key)
-                        });
-                    if let Ok(idx) = search {
-                        ret = Some(&*items[idx].1);
-                    } else {
-                        ret = None;
-                        break;
-                    }
-                }
-                _ => panic!("last node in path is not leaf"),
-            }
-=======
->>>>>>> 0ea3bd76
 
             let frag = Frag::Del(encoded_key);
             let link = self.pages.link(
@@ -1215,31 +1158,16 @@
             let data = &last_node.data;
             let items =
                 data.leaf_ref().expect("last_node should be a leaf");
-<<<<<<< HEAD
-            let search =
-                items.binary_search_by(|&(ref k, ref _v)| {
-=======
             let search = items
                 .binary_search_by(|&(ref k, ref _v)| {
->>>>>>> 0ea3bd76
                     prefix_cmp_encoded(
                         k,
                         key.as_ref(),
                         last_node.lo.inner(),
                     )
-<<<<<<< HEAD
-                });
-            if let Ok(idx) = search {
-                Some(&*items[idx].1)
-            } else {
-                // key does not exist
-                None
-            }
-=======
                 }).ok();
 
             search.map(|idx| &*items[idx].1)
->>>>>>> 0ea3bd76
         });
 
         Ok((path, ret))
@@ -1377,11 +1305,7 @@
                             prefix_cmp_encoded(
                                 k,
                                 key.as_ref(),
-<<<<<<< HEAD
-                                &prefix,
-=======
                                 node.lo.inner(),
->>>>>>> 0ea3bd76
                             )
                         },
                     );
